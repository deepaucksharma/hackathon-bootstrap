--- conflicted
+++ resolved
@@ -5,15 +5,13 @@
 The format is based on [Keep a Changelog](http://keepachangelog.com/)
 and this project adheres to [Semantic Versioning](http://semver.org/).
 
-<<<<<<< HEAD
+## 2.5.0 - 2019-11-14
+### Added
+- Support for attempting multiple connection protocols to broker
+ 
 ## 2.4.1 - 2019-11-12
 ### Added
 - Rollup metrics for consumer offsets
-=======
-## 2.5.0 - 2019-11-14
-### Added
-- Support for attempting multiple connection protocols to broker
->>>>>>> 0c9ff0c8
 
 ## 2.4.0 - 2019-10-25
 ### Added
